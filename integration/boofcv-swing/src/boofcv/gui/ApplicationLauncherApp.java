/*
 * Copyright (c) 2011-2017, Peter Abeles. All Rights Reserved.
 *
 * This file is part of BoofCV (http://boofcv.org).
 *
 * Licensed under the Apache License, Version 2.0 (the "License");
 * you may not use this file except in compliance with the License.
 * You may obtain a copy of the License at
 *
 *   http://www.apache.org/licenses/LICENSE-2.0
 *
 * Unless required by applicable law or agreed to in writing, software
 * distributed under the License is distributed on an "AS IS" BASIS,
 * WITHOUT WARRANTIES OR CONDITIONS OF ANY KIND, either express or implied.
 * See the License for the specific language governing permissions and
 * limitations under the License.
 */

package boofcv.gui;

import boofcv.gui.image.ShowImages;
import boofcv.io.UtilIO;
import boofcv.misc.BoofMiscOps;

import javax.swing.*;
<<<<<<< HEAD
import javax.swing.event.DocumentEvent;
import javax.swing.event.DocumentListener;
=======
import javax.swing.border.EmptyBorder;
>>>>>>> b6bb700b
import javax.swing.event.ListDataEvent;
import javax.swing.event.ListDataListener;
import javax.swing.tree.DefaultMutableTreeNode;
import javax.swing.tree.TreePath;
import javax.swing.tree.TreeSelectionModel;
import java.awt.*;
import java.awt.datatransfer.Clipboard;
import java.awt.datatransfer.StringSelection;
import java.awt.event.*;
import java.io.File;
import java.io.IOException;
import java.io.OutputStream;
import java.io.PrintStream;
import java.net.URI;
import java.net.URL;
import java.net.URLClassLoader;
import java.util.ArrayList;
import java.util.Enumeration;
import java.util.List;

/**
 * Application which lists most of the demonstration application in a GUI and allows the user to double click
 * to launch one in a new JVM.
 *
 * @author Peter Abeles
 */
public abstract class ApplicationLauncherApp extends JPanel implements ActionListener, ListDataListener {

	private JTree tree;

	JButton bKill = new JButton("Kill");
	JButton bKillAll = new JButton("Kill All");

	JList processList;
	DefaultListModel<ActiveProcess> listModel = new DefaultListModel<>();
	JTabbedPane outputPanel = new JTabbedPane();

	int memoryMB = 1024;
	final List<ActiveProcess> processes = new ArrayList<>();

	public ApplicationLauncherApp() {
		setLayout(new BorderLayout());
		DefaultMutableTreeNode root = new DefaultMutableTreeNode("All Categories");
		createTree(root);

		tree = new JTree(root);
		tree.getSelectionModel().setSelectionMode(TreeSelectionModel.SINGLE_TREE_SELECTION);

		final JTextField searchBox = new JTextField();
		searchBox.setToolTipText("Search");
		searchBox.getDocument().addDocumentListener(new DocumentListener() {
			@Override
			public void insertUpdate(DocumentEvent e) {
				String text = searchBox.getText();
				DefaultMutableTreeNode selection = (DefaultMutableTreeNode) tree.getModel().getRoot();

				TreePath path = searchTree(text, selection);
				if (path != null) {
					tree.setSelectionPath(path);
				} else {
					tree.setSelectionPath(null);
				}
			}

			@Override
			public void removeUpdate(DocumentEvent e) {
				String text = searchBox.getText();
				DefaultMutableTreeNode selection =  (DefaultMutableTreeNode) tree.getModel().getRoot();
				TreePath path = searchTree(text, selection);
				if (path != null) {
					tree.setSelectionPath(path);
				} else {
					tree.setSelectionPath(null);
				}
			}

			@Override
			public void changedUpdate(DocumentEvent e) {

			}
		});
		searchBox.addActionListener(new ActionListener() {
			@Override
			public void actionPerformed(ActionEvent e) {
				DefaultMutableTreeNode currentSelection = tree.getLastSelectedPathComponent() != null
						? (DefaultMutableTreeNode) tree.getLastSelectedPathComponent()
						: (DefaultMutableTreeNode) tree.getModel().getRoot();
				if (currentSelection != null && searchBox.getText() != null) {
					TreePath path = searchTree(searchBox.getText(), currentSelection);
					if (path != null) {
						tree.setSelectionPath(path);
						tree.scrollPathToVisible(path);
					} else {
						tree.setSelectionPath(null);
					}
				}
			}
		});

		MouseListener ml = new MouseAdapter() {
			public void mousePressed(MouseEvent e) {
				if (e.getClickCount() == 2) {
					handleClick((DefaultMutableTreeNode) tree.getLastSelectedPathComponent());
				} else if (SwingUtilities.isRightMouseButton(e)) {
					handleContextMenu(tree, e.getX(), e.getY());
				}
			}
		};
		tree.addMouseListener(ml);

		JPanel leftPanel = new JPanel();
		leftPanel.setLayout(new BorderLayout());
		leftPanel.add(searchBox, BorderLayout.NORTH);
		JScrollPane treeView = new JScrollPane(tree);
		treeView.setPreferredSize(new Dimension(300, 600));
		leftPanel.add(treeView, BorderLayout.CENTER);

		JPanel actionPanel = new JPanel();
		actionPanel.setLayout(new BoxLayout(actionPanel, BoxLayout.X_AXIS));
		actionPanel.add(bKill);
		actionPanel.add(Box.createHorizontalGlue());
		actionPanel.add(bKillAll);
		bKill.addActionListener(this);
		bKillAll.addActionListener(this);

		processList = new JList(listModel);
		processList.setSelectionMode(ListSelectionModel.SINGLE_INTERVAL_SELECTION);
		processList.setLayoutOrientation(JList.VERTICAL);
		processList.setVisibleRowCount(-1);
		processList.getModel().addListDataListener(this);

		JPanel processPanel = new JPanel();
		processPanel.setLayout(new BorderLayout());
		processPanel.add(actionPanel, BorderLayout.NORTH);
		processPanel.add(processList, BorderLayout.CENTER);

		JSplitPane verticalSplitPane = new JSplitPane(JSplitPane.VERTICAL_SPLIT,processPanel,outputPanel);
		verticalSplitPane.setDividerLocation(150);
		// divider location won't change when window is resized
		// most of the time you want to increase the view of the text
		verticalSplitPane.setResizeWeight(0.0);

<<<<<<< HEAD
		//needed to initialize vertical divider to 0.5 weight
		verticalSplitPane.setPreferredSize(new Dimension(500, 600));

		//horizontal divider won't drag to the right without a minimum size
		verticalSplitPane.setMinimumSize(new Dimension(1, 1));

		JSplitPane horizontalSplitPane = new JSplitPane(JSplitPane.HORIZONTAL_SPLIT);
		horizontalSplitPane.setResizeWeight(0.5);
		horizontalSplitPane.add(leftPanel);
		horizontalSplitPane.add(verticalSplitPane);
=======
		JSplitPane horizontalSplitPane = new JSplitPane(JSplitPane.HORIZONTAL_SPLIT,treeView,verticalSplitPane);
		horizontalSplitPane.setDividerLocation(250);
		horizontalSplitPane.setResizeWeight(0.0);
>>>>>>> b6bb700b

		add(horizontalSplitPane, BorderLayout.CENTER);

		new ProcessStatusThread().start();

		setPreferredSize(new Dimension(800,600));
	}


	protected abstract void createTree(DefaultMutableTreeNode root);

	protected void createNodes(DefaultMutableTreeNode root, String subjectName, Class... apps) {
		DefaultMutableTreeNode top = new DefaultMutableTreeNode(subjectName);
		for (int i = 0; i < apps.length; i++) {
			DefaultMutableTreeNode node = new DefaultMutableTreeNode(new AppInfo(apps[i]));
			top.add(node);
		}
		root.add(top);
	}

	private void launch(AppInfo info) {
		List<String> classPath = new ArrayList<>();
		ClassLoader cl = ClassLoader.getSystemClassLoader();

		URL[] urls = ((URLClassLoader) cl).getURLs();

		for (URL url : urls) {
			classPath.add(url.getFile());
		}

		final ActiveProcess process = new ActiveProcess();
		process.info = info;
		process.launcher = new JavaRuntimeLauncher(classPath);
		process.launcher.setFrozenTime(-1);
		process.launcher.setMemoryInMB(memoryMB);

		synchronized (processes) {
			processes.add(process);
		}

		SwingUtilities.invokeLater(new Runnable() {
			@Override
			public void run() {
				listModel.addElement(process);
				processList.invalidate();
			}
		});

		process.start();
	}

	private TreePath searchTree(String text, DefaultMutableTreeNode node) {
		Enumeration e = ((DefaultMutableTreeNode) this.tree.getModel().getRoot()).breadthFirstEnumeration();

		while (e.hasMoreElements()) {
			DefaultMutableTreeNode n = (DefaultMutableTreeNode) e.nextElement();
			if(n.equals(node)) {
				while(e.hasMoreElements()) {
					DefaultMutableTreeNode candidate = (DefaultMutableTreeNode) e.nextElement();
					if (candidate.getUserObject() instanceof AppInfo) {
						AppInfo candidateInfo = (AppInfo) candidate.getUserObject();
						if (candidateInfo.app.getSimpleName().toLowerCase().contains(text)) {
							return new TreePath(candidate.getPath());
						}
					}
				}
			}

		}

		return null;
	}

	public void handleClick(DefaultMutableTreeNode node) {
		if (node == null)
			return;
		if (!node.isLeaf())
			return;
		AppInfo info = (AppInfo) node.getUserObject();
		launch(info);
		System.out.println("clicked " + info);
	}

	/**
	 * Displays a context menu for a class leaf node
	 * Allows copying of the name and the path to the source
	 *
	 * @param tree
	 * @param x
	 * @param y
	 */
	private void handleContextMenu(JTree tree, int x, int y) {
		TreePath path = tree.getPathForLocation(x, y);
		tree.setSelectionPath(path);
		DefaultMutableTreeNode node = (DefaultMutableTreeNode) tree.getLastSelectedPathComponent();

		if (node == null)
			return;
		if (!node.isLeaf()) {
			tree.setSelectionPath(null);
			return;
		}
		final AppInfo info = (AppInfo) node.getUserObject();

		JMenuItem copyname = new JMenuItem("Copy Name");
		copyname.addActionListener(new ActionListener() {
			@Override
			public void actionPerformed(ActionEvent e) {
				Clipboard clipboard = Toolkit.getDefaultToolkit().getSystemClipboard();
				clipboard.setContents(new StringSelection(info.app.getSimpleName()), null);
			}
		});

		JMenuItem copypath = new JMenuItem("Copy Path");
		copypath.addActionListener(new ActionListener() {
			@Override
			public void actionPerformed(ActionEvent e) {
				String path = UtilIO.getSourcePath(info.app.getPackage().getName(), info.app.getSimpleName());
				Clipboard clipboard = Toolkit.getDefaultToolkit().getSystemClipboard();
				clipboard.setContents(new StringSelection(path), null);
			}
		});

		JMenuItem github = new JMenuItem("Go to Github");
		github.addActionListener(new ActionListener() {
			@Override
			public void actionPerformed(ActionEvent e) {
				openInGitHub(info);
			}
		});

		JPopupMenu submenu = new JPopupMenu();
		submenu.add(copyname);
		submenu.add(copypath);
		submenu.add(github);
		submenu.show(tree, x, y);
	}

	/**
	 * Opens github page of source code up in a browser window
	 */
	private void openInGitHub( AppInfo info ) {
		if (Desktop.isDesktopSupported()) {
			try {

				URI uri = new URI(UtilIO.getGithubURL(info.app.getPackage().getName(), info.app.getSimpleName()));
				if (!uri.getPath().isEmpty())
					Desktop.getDesktop().browse(uri);
				else
					System.err.println("Bad URL received");
			} catch (Exception e1) {
				JOptionPane.showMessageDialog(this,"Open GitHub Error",
						"Error connecting: "+e1.getMessage(),JOptionPane.ERROR_MESSAGE);
				System.err.println(e1.getMessage());
			}
		}
	}

	@Override
	public void actionPerformed(ActionEvent e) {
		if (e.getSource() == bKill) {
			ActiveProcess selected = (ActiveProcess) processList.getSelectedValue();
			if (selected == null)
				return;

			selected.requestKill();
		} else if (e.getSource() == bKillAll) {
			killAllProcesses(0);
		}
	}

	/**
	 * Requests that all active processes be killed.
	 * @param blockTimeMS If > 0 then it will block until all processes are killed for the specified number
	 *                    of milliseconds
	 */
	public void killAllProcesses( long blockTimeMS ) {
		synchronized (processes) {
			for (int i = 0; i < processes.size(); i++) {
				processes.get(i).requestKill();
			}
		}

		if( blockTimeMS > 0 ) {
			long abortTime = System.currentTimeMillis()+blockTimeMS;
			while( abortTime > System.currentTimeMillis() ) {
				int total = 0;
				synchronized (processes) {
					for (int i = 0; i < processes.size(); i++) {
						if (!processes.get(i).isActive()) {
							total++;
						}
					}
					if( processes.size() == total ) {
						break;
					}
				}
				BoofMiscOps.sleep(200);
			}
		}
	}

	/**
	 * Called after a new process is added to the process list
	 *
	 * @param e
	 */
	@Override
	public void intervalAdded(ListDataEvent e) {
		//retrieve the most recently added process and display it
		DefaultListModel listModel = (DefaultListModel) e.getSource();
		ActiveProcess process = (ActiveProcess) listModel.get(listModel.getSize() - 1);
		addProcessTab(process, outputPanel);
	}

	@Override
	public void intervalRemoved(ListDataEvent e) {
	}

	@Override
	public void contentsChanged(ListDataEvent e) {
	}

	private void displaySource(final JTextArea sourceTextArea, ActiveProcess process) {
		if (sourceTextArea == null)
			return;

		String path = UtilIO.getSourcePath(process.info.app.getPackage().getName(), process.info.app.getSimpleName());
		File source = new File(path);
		if (source.exists() && source.canRead()) {
			String code = UtilIO.readAsString(path);
			sourceTextArea.setText(code);

			sourceTextArea.addMouseListener(new MouseAdapter() {
				@Override
				public void mousePressed(MouseEvent e) {
					super.mousePressed(e);
					if (SwingUtilities.isRightMouseButton(e) && !sourceTextArea.getText().isEmpty()) {
						JPopupMenu menu = new JPopupMenu();
						JMenuItem copy = new JMenuItem("Copy");
						copy.addActionListener(new ActionListener() {
							@Override
							public void actionPerformed(ActionEvent e) {
								Clipboard clipboard = Toolkit.getDefaultToolkit().getSystemClipboard();
								clipboard.setContents(new StringSelection(sourceTextArea.getText()), null);
							}
						});
						menu.add(copy);
						menu.show(sourceTextArea, e.getX(), e.getY());
					}
				}
			});
		} else {
			sourceTextArea.setText("Source not found!");
		}
	}

	private void addProcessTab(final ActiveProcess process, JTabbedPane pane) {
		String title = process.info.app.getSimpleName();

		final ProcessTabPanel component = new ProcessTabPanel(process.getId());
		component.setLayout(new BorderLayout());

		String[] optionsList = new String[]{"Source", "Output"};
		JComboBox<String> options = new JComboBox<>(optionsList);
		options.setBorder(new EmptyBorder(5,5,5,5));
		options.setMaximumSize(options.getPreferredSize());
		JButton bOpenInGitHub = new JButton("GitHub");
		bOpenInGitHub.addActionListener(new ActionListener() {
			@Override
			public void actionPerformed(ActionEvent e) {
				openInGitHub(process.info);
			}
		});

		final JTextArea sourceTextArea = new JTextArea();
		sourceTextArea.setFont(new Font("monospaced", Font.PLAIN, 12));
		sourceTextArea.setEditable(false);
		sourceTextArea.setLineWrap(true);
		sourceTextArea.setWrapStyleWord(true);

		final JTextArea outputTextArea = new JTextArea();
		outputTextArea.setFont(new Font("monospaced", Font.PLAIN, 12));
		outputTextArea.setEditable(false);
		outputTextArea.setLineWrap(true);
		outputTextArea.setWrapStyleWord(true);

		final JScrollPane container = new JScrollPane();
		container.setVerticalScrollBarPolicy(JScrollPane.VERTICAL_SCROLLBAR_ALWAYS);

		options.addActionListener(new ActionListener() {
			@Override
			public void actionPerformed(ActionEvent e) {
				JComboBox source = (JComboBox) e.getSource();
				if (source.getSelectedIndex() == 0) {

					container.getViewport().removeAll();
					container.getViewport().add(sourceTextArea);
					displaySource(sourceTextArea, process);

					// after the GUI has figured out the shape of everthing move the view to a location of interest
					SwingUtilities.invokeLater(new Runnable() {
						@Override
						public void run() {
							String code = sourceTextArea.getText();
							int scrollTo = UtilIO.indexOfSourceStart(code);
							sourceTextArea.setCaretPosition(scrollTo);
						}});

				} else if (source.getSelectedIndex() == 1) {
					container.getViewport().removeAll();
					container.getViewport().add(outputTextArea);
				}
			}
		});

<<<<<<< HEAD
		displayInGUI.addItemListener(new ItemListener() {
			@Override
			public void itemStateChanged(ItemEvent e) {
				if (e.getStateChange() == ItemEvent.SELECTED) {
					process.launcher.setPrintOut(new PrintStream(new TextOutputStream(outputTextArea)));
				} else {
					process.launcher.setPrintOut(System.out);
				}
			}
		});
=======
		// redirect console output to the GUI
		process.launcher.setPrintOut(new PrintStream(new TextOutputStream(outputTextArea)));
		process.launcher.setPrintErr(new PrintStream(new TextOutputStream(outputTextArea)));
>>>>>>> b6bb700b

		JPanel intermediate = new JPanel();
		intermediate.setLayout(new BoxLayout(intermediate,BoxLayout.X_AXIS));
		intermediate.add(options);
		intermediate.add(Box.createHorizontalGlue());
		if( Desktop.isDesktopSupported() ) {
			intermediate.add(bOpenInGitHub);
		}

		component.add(intermediate, BorderLayout.NORTH);
		component.add(container, BorderLayout.CENTER);

		pane.add(title, component);
		options.setSelectedIndex(1);
		pane.setSelectedIndex(pane.getComponentCount() - 1);
	}

	private void removeProcessTab(final ActiveProcess process, JTabbedPane pane) {
		int index = -1;
		//lookup tab by process, assume one tab per process
		for (int i = 0; i < pane.getComponents().length; i++) {
			ProcessTabPanel component = (ProcessTabPanel) pane.getComponent(i);
			if (component.getProcessId() == process.getId())
				index = i;
		}

		if (index == -1)
			return;
		pane.remove(index);
	}

	class TextOutputStream extends OutputStream {
		private JTextArea textArea;

		public TextOutputStream(JTextArea textArea) {
			this.textArea = textArea;
		}

		@Override
		public void write(final int b) throws IOException {
			SwingUtilities.invokeLater(new Runnable() {
				@Override
				public void run() {
					textArea.append(String.valueOf((char) b));
				}
			});
		}
	}

	public static class AppInfo {
		Class app;

		public AppInfo(Class app) {
			this.app = app;
		}

		@Override
		public String toString() {
			return app.getSimpleName();
		}
	}

	public static class ActiveProcess extends Thread {
		AppInfo info;
		JavaRuntimeLauncher launcher;

		volatile boolean active = false;
		JavaRuntimeLauncher.Exit exit;

		@Override
		public void run() {
			active = true;
			exit = launcher.launch(info.app);
			System.out.println();
			System.out.println("------------------- Exit condition " + exit);
			active = false;
		}

		public void requestKill() {
			launcher.requestKill();
		}

		public boolean isActive() {
			return active;
		}

		@Override
		public String toString() {
			if (launcher.isKillRequested() && active) {
				return "Killing " + info;
			} else {
				return info.toString();
			}
		}
	}

	class ProcessStatusThread extends Thread {
		@Override
		public void run() {
			while (true) {
				synchronized (processes) {
					for (int i = processes.size() - 1; i >= 0; i--) {
						final ActiveProcess p = processes.get(i);

						if (!p.isActive()) {
							SwingUtilities.invokeLater(new Runnable() {
								@Override
								public void run() {
									//intervalremoved listener is called after element is removed, so the reference
									//can't be retrieved. we call removeProcessTab() here for that reason.
									removeProcessTab(p, outputPanel);
									listModel.removeElement(p);
									processList.invalidate();
								}
							});
							processes.remove(i);
						}
					}
				}
				try {
					sleep(250);
				} catch (InterruptedException e) {
					break;
				}
			}
		}
	}

	public void showWindow( String title ) {
		JFrame frame = ShowImages.showWindow(this,title,true);
		frame.addWindowListener(new WindowAdapter() {
			@Override
			public void windowClosing(WindowEvent e) {
				ApplicationLauncherApp.this.killAllProcesses(2000);
			}
		});
	}

}<|MERGE_RESOLUTION|>--- conflicted
+++ resolved
@@ -20,15 +20,11 @@
 
 import boofcv.gui.image.ShowImages;
 import boofcv.io.UtilIO;
-import boofcv.misc.BoofMiscOps;
 
 import javax.swing.*;
-<<<<<<< HEAD
+import javax.swing.border.EmptyBorder;
 import javax.swing.event.DocumentEvent;
 import javax.swing.event.DocumentListener;
-=======
-import javax.swing.border.EmptyBorder;
->>>>>>> b6bb700b
 import javax.swing.event.ListDataEvent;
 import javax.swing.event.ListDataListener;
 import javax.swing.tree.DefaultMutableTreeNode;
@@ -171,7 +167,6 @@
 		// most of the time you want to increase the view of the text
 		verticalSplitPane.setResizeWeight(0.0);
 
-<<<<<<< HEAD
 		//needed to initialize vertical divider to 0.5 weight
 		verticalSplitPane.setPreferredSize(new Dimension(500, 600));
 
@@ -179,14 +174,10 @@
 		verticalSplitPane.setMinimumSize(new Dimension(1, 1));
 
 		JSplitPane horizontalSplitPane = new JSplitPane(JSplitPane.HORIZONTAL_SPLIT);
-		horizontalSplitPane.setResizeWeight(0.5);
 		horizontalSplitPane.add(leftPanel);
 		horizontalSplitPane.add(verticalSplitPane);
-=======
-		JSplitPane horizontalSplitPane = new JSplitPane(JSplitPane.HORIZONTAL_SPLIT,treeView,verticalSplitPane);
 		horizontalSplitPane.setDividerLocation(250);
 		horizontalSplitPane.setResizeWeight(0.0);
->>>>>>> b6bb700b
 
 		add(horizontalSplitPane, BorderLayout.CENTER);
 
@@ -254,7 +245,6 @@
 					}
 				}
 			}
-
 		}
 
 		return null;
@@ -384,7 +374,6 @@
 						break;
 					}
 				}
-				BoofMiscOps.sleep(200);
 			}
 		}
 	}
@@ -463,13 +452,11 @@
 		});
 
 		final JTextArea sourceTextArea = new JTextArea();
-		sourceTextArea.setFont(new Font("monospaced", Font.PLAIN, 12));
 		sourceTextArea.setEditable(false);
 		sourceTextArea.setLineWrap(true);
 		sourceTextArea.setWrapStyleWord(true);
 
 		final JTextArea outputTextArea = new JTextArea();
-		outputTextArea.setFont(new Font("monospaced", Font.PLAIN, 12));
 		outputTextArea.setEditable(false);
 		outputTextArea.setLineWrap(true);
 		outputTextArea.setWrapStyleWord(true);
@@ -503,22 +490,9 @@
 			}
 		});
 
-<<<<<<< HEAD
-		displayInGUI.addItemListener(new ItemListener() {
-			@Override
-			public void itemStateChanged(ItemEvent e) {
-				if (e.getStateChange() == ItemEvent.SELECTED) {
-					process.launcher.setPrintOut(new PrintStream(new TextOutputStream(outputTextArea)));
-				} else {
-					process.launcher.setPrintOut(System.out);
-				}
-			}
-		});
-=======
 		// redirect console output to the GUI
 		process.launcher.setPrintOut(new PrintStream(new TextOutputStream(outputTextArea)));
 		process.launcher.setPrintErr(new PrintStream(new TextOutputStream(outputTextArea)));
->>>>>>> b6bb700b
 
 		JPanel intermediate = new JPanel();
 		intermediate.setLayout(new BoxLayout(intermediate,BoxLayout.X_AXIS));
@@ -533,7 +507,7 @@
 
 		pane.add(title, component);
 		options.setSelectedIndex(1);
-		pane.setSelectedIndex(pane.getComponentCount() - 1);
+		pane.setSelectedIndex(pane.getComponentCount()-1);
 	}
 
 	private void removeProcessTab(final ActiveProcess process, JTabbedPane pane) {
@@ -552,11 +526,9 @@
 
 	class TextOutputStream extends OutputStream {
 		private JTextArea textArea;
-
 		public TextOutputStream(JTextArea textArea) {
 			this.textArea = textArea;
 		}
-
 		@Override
 		public void write(final int b) throws IOException {
 			SwingUtilities.invokeLater(new Runnable() {
